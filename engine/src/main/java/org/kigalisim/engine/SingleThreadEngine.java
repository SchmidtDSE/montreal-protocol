/**
 * Single-threaded implementation of the Engine interface.
 *
 * <p>This class provides a concrete implementation of the Engine interface that is not
 * designed to be thread-safe. It translates the functionality from the JavaScript
 * Engine implementation to Java, using BigDecimal for numerical stability.</p>
 *
 * @license BSD-3-Clause
 */

package org.kigalisim.engine;

import java.math.BigDecimal;
import java.math.MathContext;
import java.util.HashSet;
import java.util.List;
import java.util.Optional;
import java.util.Set;
import java.util.stream.Collectors;
import org.kigalisim.engine.number.EngineNumber;
import org.kigalisim.engine.number.UnitConverter;
import org.kigalisim.engine.recalc.RecalcKit;
import org.kigalisim.engine.recalc.RecalcKitBuilder;
import org.kigalisim.engine.recalc.RecalcOperation;
import org.kigalisim.engine.recalc.RecalcOperationBuilder;
import org.kigalisim.engine.serializer.EngineResult;
import org.kigalisim.engine.serializer.EngineResultSerializer;
import org.kigalisim.engine.state.ConverterStateGetter;
import org.kigalisim.engine.state.OverridingConverterStateGetter;
import org.kigalisim.engine.state.Scope;
import org.kigalisim.engine.state.SimpleUseKey;
import org.kigalisim.engine.state.StreamKeeper;
import org.kigalisim.engine.state.SubstanceInApplicationId;
import org.kigalisim.engine.state.UseKey;
import org.kigalisim.engine.state.YearMatcher;
import org.kigalisim.engine.support.DivisionHelper;
import org.kigalisim.engine.support.ExceptionsGenerator;
import org.kigalisim.engine.support.RechargeVolumeCalculator;

/**
 * Single-threaded implementation of the Engine interface.
 *
 * <p>This implementation provides the core simulation engine functionality
 * without thread safety considerations. It manages substance streams, equipment
 * populations, and various calculations related to the Montreal Protocol simulation.</p>
 */
public class SingleThreadEngine implements Engine {

  private static final Set<String> STREAM_NAMES = new HashSet<>();
  private static final boolean OPTIMIZE_RECALCS = true;
  private static final String NO_APP_OR_SUBSTANCE_MESSAGE =
      "Tried %s without application and substance%s.";

  static {
    STREAM_NAMES.add("priorEquipment");
    STREAM_NAMES.add("equipment");
    STREAM_NAMES.add("export");
    STREAM_NAMES.add("import");
    STREAM_NAMES.add("manufacture");
    STREAM_NAMES.add("sales");
  }

  private static final String RECYCLE_RECOVER_STREAM = "sales";

  private final int startYear;
  private final int endYear;
  private int currentYear;
  private String scenarioName;
  private int trialNumber;

  private final ConverterStateGetter stateGetter;
  private final UnitConverter unitConverter;
  private final StreamKeeper streamKeeper;
  private Scope scope;

  /**
   * Create a new SingleThreadEngine instance.
   *
   * @param startYear The starting year of the simulation
   * @param endYear The ending year of the simulation
   */
  public SingleThreadEngine(int startYear, int endYear) {
    // Ensure start year is less than or equal to end year
    int startYearRearrange = Math.min(startYear, endYear);
    int endYearRearrange = Math.max(startYear, endYear);

    this.startYear = startYearRearrange;
    this.endYear = endYearRearrange;
    currentYear = startYear;
    this.scenarioName = "";
    this.trialNumber = 0;

    stateGetter = new ConverterStateGetter(this);
    unitConverter = new UnitConverter(stateGetter);
    this.streamKeeper = new StreamKeeper(
        new OverridingConverterStateGetter(stateGetter), unitConverter);
    scope = new Scope(null, null, null);
  }

  @Override
  public int getStartYear() {
    return startYear;
  }

  @Override
  public int getEndYear() {
    return endYear;
  }

  /**
   * Get the scenario name.
   *
   * @return The name of the scenario being run
   */
  public String getScenarioName() {
    return scenarioName;
  }

  /**
   * Set the scenario name.
   *
   * @param scenarioName The name of the scenario being run
   */
  public void setScenarioName(String scenarioName) {
    this.scenarioName = scenarioName;
  }

  /**
   * Get the trial number.
   *
   * @return The trial number of the current run
   */
  public int getTrialNumber() {
    return trialNumber;
  }

  /**
   * Set the trial number.
   *
   * @param trialNumber The trial number of the current run
   */
  public void setTrialNumber(int trialNumber) {
    this.trialNumber = trialNumber;
  }

  @Override
  public void setStanza(String newStanza) {
    scope = scope.getWithStanza(newStanza);
  }

  @Override
  public void setApplication(String newApplication) {
    scope = scope.getWithApplication(newApplication);
  }

  @Override
  public void setSubstance(String newSubstance, Boolean checkValid) {
    scope = scope.getWithSubstance(newSubstance);

    boolean checkValidEffective = checkValid != null && checkValid;

    if (checkValidEffective) {
      boolean knownSubstance = streamKeeper.hasSubstance(scope);
      if (!knownSubstance) {
        throw new RuntimeException("Tried accessing unknown app / substance pair: "
            + scope.getApplication() + ", " + newSubstance);
      }
    } else {
      streamKeeper.ensureSubstance(scope);
    }
  }

  @Override
  public void setSubstance(String newSubstance) {
    setSubstance(newSubstance, false);
  }

  @Override
  public Scope getScope() {
    return scope;
  }

  /**
   * Get the state getter used by this engine instance.
   *
   * @return The ConverterStateGetter instance
   */
  public ConverterStateGetter getStateGetter() {
    return stateGetter;
  }

  /**
   * Get the unit converter instance.
   *
   * @return The unit converter
   */
  public UnitConverter getUnitConverter() {
    return unitConverter;
  }

  /**
   * Get the stream keeper instance.
   *
   * @return The stream keeper
   */
  public StreamKeeper getStreamKeeper() {
    return streamKeeper;
  }

  @Override
  public void incrementYear() {
    if (getIsDone()) {
      throw new RuntimeException("Already completed.");
    }
    currentYear += 1;
    streamKeeper.incrementYear();
  }

  @Override
  public int getYear() {
    return currentYear;
  }

  @Override
  public boolean getIsDone() {
    return currentYear > endYear;
  }

  @Override
  public void setStreamFor(String name, EngineNumber value, Optional<YearMatcher> yearMatcher, Optional<UseKey> key,
                           boolean propagateChanges, Optional<String> unitsToRecord) {
    if (!getIsInRange(yearMatcher.orElse(null))) {
      return;
    }

    UseKey keyEffective = key.orElse(scope);
    String application = keyEffective.getApplication();
    String substance = keyEffective.getSubstance();

    if (application == null || substance == null) {
      raiseNoAppOrSubstance("setting stream", " specified");
    }

    streamKeeper.setStream(keyEffective, name, value);

    // Track the units last used to specify this stream (only for user-initiated calls)
    if (!propagateChanges) {
      return;
    }

    String unitsToRecordRealized = unitsToRecord.orElse(value.getUnits());
    streamKeeper.setLastSpecifiedUnits(keyEffective, unitsToRecordRealized);

    if ("sales".equals(name) || "manufacture".equals(name) || "import".equals(name)) {
      RecalcOperationBuilder builder = new RecalcOperationBuilder()
          .setScopeEffective(keyEffective)
          .setSubtractRecharge(!value.hasEquipmentUnits())
          .setRecalcKit(createRecalcKit())
          .recalcPopulationChange()
          .thenPropagateToConsumption();

      if (!OPTIMIZE_RECALCS) {
        builder = builder.thenPropagateToSales();
      }

      RecalcOperation operation = builder.build();
      operation.execute(this);
    } else if ("consumption".equals(name)) {
      RecalcOperationBuilder builder = new RecalcOperationBuilder()
          .setScopeEffective(keyEffective)
          .setRecalcKit(createRecalcKit())
          .recalcSales()
          .thenPropagateToPopulationChange();

      if (!OPTIMIZE_RECALCS) {
        builder = builder.thenPropagateToConsumption();
      }

      RecalcOperation operation = builder.build();
      operation.execute(this);
    } else if ("equipment".equals(name)) {
      RecalcOperationBuilder builder = new RecalcOperationBuilder()
          .setScopeEffective(keyEffective)
          .setRecalcKit(createRecalcKit())
          .recalcSales()
          .thenPropagateToConsumption();

      if (!OPTIMIZE_RECALCS) {
        builder = builder.thenPropagateToPopulationChange();
      }

      RecalcOperation operation = builder.build();
      operation.execute(this);
    } else if ("priorEquipment".equals(name)) {
      RecalcOperation operation = new RecalcOperationBuilder()
          .setScopeEffective(keyEffective)
          .setRecalcKit(createRecalcKit())
          .recalcRetire()
          .build();
      operation.execute(this);
    }
  }

  @Override
  public void setStream(String name, EngineNumber value, Optional<YearMatcher> yearMatcher) {
    setStreamFor(name, value, yearMatcher, Optional.empty(), true, Optional.empty());
  }

  @Override
  public void enable(String name, Optional<YearMatcher> yearMatcher) {
    if (!getIsInRange(yearMatcher.orElse(null))) {
      return;
    }

    UseKey keyEffective = scope;
    String application = keyEffective.getApplication();
    String substance = keyEffective.getSubstance();

    if (application == null || substance == null) {
      raiseNoAppOrSubstance("enabling stream", " specified");
    }

    // Only allow enabling of manufacture, import, and export streams
    if ("manufacture".equals(name) || "import".equals(name) || "export".equals(name)) {
      streamKeeper.markStreamAsEnabled(keyEffective, name);
    }
  }

  @Override
  public EngineNumber getStream(String name, Optional<UseKey> useKey, Optional<String> conversion) {
    UseKey effectiveKey = useKey.orElse(scope);
    EngineNumber value = streamKeeper.getStream(effectiveKey, name);

    return conversion.map(conv -> unitConverter.convert(value, conv)).orElse(value);
  }

  @Override
  public EngineNumber getStream(String name) {
    return getStream(name, Optional.of(scope), Optional.empty());
  }

  @Override
  public EngineNumber getStreamFor(UseKey key, String stream) {
    return streamKeeper.getStream(key, stream);
  }

  @Override
  public void defineVariable(String name) {
    if ("yearsElapsed".equals(name) || "yearAbsolute".equals(name)) {
      throw new RuntimeException("Cannot override yearsElapsed or yearAbsolute.");
    }
    scope.defineVariable(name);
  }

  @Override
  public EngineNumber getVariable(String name) {
    if ("yearsElapsed".equals(name)) {
      return new EngineNumber(BigDecimal.valueOf(currentYear - startYear), "years");
    } else if ("yearAbsolute".equals(name)) {
      return new EngineNumber(BigDecimal.valueOf(currentYear), "year");
    } else {
      return scope.getVariable(name);
    }
  }

  @Override
  public void setVariable(String name, EngineNumber value) {
    if ("yearsElapsed".equals(name) || "yearAbsolute".equals(name)) {
      throw new RuntimeException("Cannot set yearsElapsed or yearAbsolute.");
    }
    scope.setVariable(name, value);
  }

  // Placeholder implementations for remaining methods - to be completed
  @Override
  public EngineNumber getInitialCharge(String stream) {
    if ("sales".equals(stream)) {

      // Get manufacture and import values
      EngineNumber manufactureRaw = getStream("manufacture");
      EngineNumber manufactureValue = unitConverter.convert(manufactureRaw, "kg");

      if (manufactureValue.getValue().compareTo(BigDecimal.ZERO) == 0) {
        return getRawInitialChargeFor(scope, "import");
      }

      EngineNumber importRaw = getStream("import");
      EngineNumber importValue = unitConverter.convert(importRaw, "kg");

      if (importValue.getValue().compareTo(BigDecimal.ZERO) == 0) {
        return getRawInitialChargeFor(scope, "manufacture");
      }

      // Determine total
      boolean emptyStreams = isEmptyStreams(manufactureValue, importValue);

      // Get initial charges
      EngineNumber manufactureInitialChargeRaw = getRawInitialChargeFor(scope, "manufacture");
      EngineNumber manufactureChargeUnbound = unitConverter.convert(
          manufactureInitialChargeRaw, "kg / unit");

      EngineNumber importInitialChargeRaw = getRawInitialChargeFor(scope, "import");
      EngineNumber importChargeUnbound = unitConverter.convert(
          importInitialChargeRaw, "kg / unit");

      // Get bounded values
      EngineNumber manufactureCharge = useIfZeroOrElse(
          manufactureChargeUnbound,
          importChargeUnbound,
          manufactureChargeUnbound
      );
      EngineNumber importInitialCharge = useIfZeroOrElse(
          importChargeUnbound,
          manufactureChargeUnbound,
          importChargeUnbound
      );

      // Calculate units
      BigDecimal manufactureKg = emptyStreams ? BigDecimal.ONE : manufactureValue.getValue();
      BigDecimal importKg = emptyStreams ? BigDecimal.ONE : importValue.getValue();
      BigDecimal manufactureKgUnit = manufactureCharge.getValue();
      BigDecimal importKgUnit = importInitialCharge.getValue();

      BigDecimal manufactureUnits = DivisionHelper.divideWithZero(
          manufactureKg,
          manufactureKgUnit
      );

      BigDecimal importUnits = DivisionHelper.divideWithZero(
          importKg,
          importKgUnit
      );

      boolean emptyPopulation = manufactureUnits.compareTo(BigDecimal.ZERO) == 0
          && importUnits.compareTo(BigDecimal.ZERO) == 0;

      if (emptyPopulation) {
        return new EngineNumber(BigDecimal.ZERO, "kg / unit");
      } else {
        BigDecimal newSumWeighted = manufactureKgUnit.multiply(manufactureUnits)
            .add(importKgUnit.multiply(importUnits));
        BigDecimal newSumWeight = manufactureUnits.add(importUnits);
        BigDecimal pooledKgUnit = newSumWeighted.divide(newSumWeight, MathContext.DECIMAL128);
        return new EngineNumber(pooledKgUnit, "kg / unit");
      }
    } else {
      return getRawInitialChargeFor(scope, stream);
    }
  }

  private static boolean isEmptyStreams(EngineNumber manufactureValue, EngineNumber importValue) {
    BigDecimal manufactureRawValue = manufactureValue.getValue();
    BigDecimal importRawValue = importValue.getValue();
    BigDecimal total;

    // Check for finite values (BigDecimal doesn't have infinity, but we can check for very large values)
    if (manufactureRawValue.abs().compareTo(new BigDecimal("1E+100")) > 0) {
      total = importRawValue;
    } else if (importRawValue.abs().compareTo(new BigDecimal("1E+100")) > 0) {
      total = manufactureRawValue;
    } else {
      total = manufactureRawValue.add(importRawValue);
    }

    return total.compareTo(BigDecimal.ZERO) == 0;
  }

  @Override
  public EngineNumber getRawInitialChargeFor(UseKey useKey, String stream) {
    return streamKeeper.getInitialCharge(useKey, stream);
  }

  @Override
  public void setInitialCharge(EngineNumber value, String stream, YearMatcher yearMatcher) {
    if (!getIsInRange(yearMatcher)) {
      return;
    }

    if ("sales".equals(stream)) {
      // For sales, set both manufacture and import but don't recalculate yet
      streamKeeper.setInitialCharge(scope, "manufacture", value);
      streamKeeper.setInitialCharge(scope, "import", value);
    } else {
      streamKeeper.setInitialCharge(scope, stream, value);
    }

    boolean subtractRecharge = getShouldSubtractRecharge(stream);
    RecalcOperation operation = new RecalcOperationBuilder()
        .setSubtractRecharge(subtractRecharge)
        .setRecalcKit(createRecalcKit())
        .recalcPopulationChange()
        .build();
    operation.execute(this);
  }

  /**
   * Determine if recharge should be subtracted based on last specified units.
   *
   * @param stream The stream being set
   * @return true if recharge should be subtracted, false if added on top
   */
  private boolean getShouldSubtractRecharge(String stream) {
    if ("sales".equals(stream)) {
      // For sales, check if either manufacture or import were last specified in units
      String lastUnits = streamKeeper.getLastSpecifiedUnits(scope);
      if (lastUnits != null && lastUnits.startsWith("unit")) {
        return false; // Add recharge on top
      }
    } else if ("manufacture".equals(stream) || "import".equals(stream)) {
      // For manufacture or import, check if that specific channel was last specified in units
      String lastUnits = streamKeeper.getLastSpecifiedUnits(scope);
      return lastUnits == null || !lastUnits.startsWith("unit"); // Add recharge on top
    }

    return true;
  }

  @Override
  public EngineNumber getRechargeVolume() {
    return streamKeeper.getRechargePopulation(scope);
  }

  @Override
  public EngineNumber getRechargeIntensity() {
    return streamKeeper.getRechargeIntensity(scope);
  }

  // Additional placeholder methods for remaining interface methods
  @Override
  public void recharge(EngineNumber volume, EngineNumber intensity, YearMatcher yearMatcher) {
    if (!getIsInRange(yearMatcher)) {
      return;
    }

    // Setup
    String application = scope.getApplication();
    String substance = scope.getSubstance();

    // Check allowed
    if (application == null || substance == null) {
      raiseNoAppOrSubstance("recalculating population change", " specified");
    }

    // Set values
    streamKeeper.setRechargePopulation(scope, volume);
    streamKeeper.setRechargeIntensity(scope, intensity);

    // Determine if recharge should be subtracted based on last specified units
    String lastUnits = streamKeeper.getLastSpecifiedUnits(scope);
<<<<<<< HEAD
    boolean subtractRecharge = lastUnits == null || !lastUnits.startsWith("unit");    

=======
    boolean subtractRecharge = lastUnits == null || !lastUnits.startsWith("unit");
    
>>>>>>> d1e687c0
    // Recalculate
    RecalcOperation operation = new RecalcOperationBuilder()
        .setSubtractRecharge(subtractRecharge)
        .setRecalcKit(createRecalcKit())
        .recalcPopulationChange()
        .thenPropagateToSales()
        .thenPropagateToConsumption()
        .build();
    operation.execute(this);
  }

  @Override
  public void retire(EngineNumber amount, YearMatcher yearMatcher) {
    if (!getIsInRange(yearMatcher)) {
      return;
    }
    streamKeeper.setRetirementRate(scope, amount);
    RecalcOperation operation = new RecalcOperationBuilder()
        .setRecalcKit(createRecalcKit())
        .recalcRetire()
        .build();
    operation.execute(this);
  }

  @Override
  public EngineNumber getRetirementRate() {
    return streamKeeper.getRetirementRate(scope);
  }

  @Override
  public void recycle(EngineNumber recoveryWithUnits, EngineNumber yieldWithUnits,
      YearMatcher yearMatcher) {
    if (!getIsInRange(yearMatcher)) {
      return;
    }

    streamKeeper.setRecoveryRate(scope, recoveryWithUnits);
    streamKeeper.setYieldRate(scope, yieldWithUnits);

    RecalcOperation operation = new RecalcOperationBuilder()
        .setRecalcKit(createRecalcKit())
        .recalcSales()
        .thenPropagateToPopulationChange()
        .thenPropagateToConsumption()
        .build();
    operation.execute(this);
  }

  @Override
  public void recycle(EngineNumber recoveryWithUnits, EngineNumber yieldWithUnits,
      YearMatcher yearMatcher, String displacementTarget) {
    if (!getIsInRange(yearMatcher)) {
      return;
    }

    streamKeeper.setRecoveryRate(scope, recoveryWithUnits);
    streamKeeper.setYieldRate(scope, yieldWithUnits);

    // Apply the recovery through normal recycle operation
    RecalcOperation operation = new RecalcOperationBuilder()
        .setRecalcKit(createRecalcKit())
        .recalcSales()
        .thenPropagateToPopulationChange()
        .thenPropagateToConsumption()
        .build();
    operation.execute(this);

    // Handle displacement using the existing displacement logic
    UnitConverter unitConverter = createUnitConverterWithTotal(RECYCLE_RECOVER_STREAM);
    EngineNumber recoveryInKg = unitConverter.convert(recoveryWithUnits, "kg");
    handleDisplacement(RECYCLE_RECOVER_STREAM, recoveryWithUnits, recoveryInKg.getValue(), displacementTarget);
  }

  @Override
  public void equals(EngineNumber amount, YearMatcher yearMatcher) {
    if (!getIsInRange(yearMatcher)) {
      return;
    }

    String units = amount.getUnits();
    boolean isGhg = units.startsWith("tCO2e");
    boolean isKwh = units.startsWith("kwh");

    if (isGhg) {
      streamKeeper.setGhgIntensity(scope, amount);
      RecalcOperation operation = new RecalcOperationBuilder()
          .setScopeEffective(scope)
          .setRecalcKit(createRecalcKit())
          .recalcRechargeEmissions()
          .thenPropagateToEolEmissions()
          .build();
      operation.execute(this);
    } else if (isKwh) {
      streamKeeper.setEnergyIntensity(scope, amount);
    } else {
      throw new RuntimeException("Cannot equals " + amount.getUnits());
    }

    RecalcOperation operation = new RecalcOperationBuilder()
        .setRecalcKit(createRecalcKit())
        .recalcConsumption()
        .build();
    operation.execute(this);
  }

  @Override
  public EngineNumber getGhgIntensity(UseKey useKey) {
    return streamKeeper.getGhgIntensity(useKey);
  }

  @Override
  public EngineNumber getEqualsGhgIntensity() {
    return streamKeeper.getGhgIntensity(scope);
  }

  @Override
  public EngineNumber getEqualsGhgIntensityFor(UseKey useKey) {
    return streamKeeper.getGhgIntensity(useKey);
  }

  @Override
  public EngineNumber getEqualsEnergyIntensity() {
    return streamKeeper.getEnergyIntensity(scope);
  }

  @Override
  public void changeStream(String stream, EngineNumber amount, YearMatcher yearMatcher) {
    changeStream(stream, amount, yearMatcher, null);
  }

  @Override
  public void changeStream(String stream, EngineNumber amount, YearMatcher yearMatcher,
      UseKey useKey) {
    if (!getIsInRange(yearMatcher)) {
      return;
    }

<<<<<<< HEAD
    UseKey useKeyEffective = useKey == null ? scope : useKey;    

=======
    UseKey useKeyEffective = useKey == null ? scope : useKey;
    
>>>>>>> d1e687c0
    EngineNumber currentValue = getStream(stream, Optional.of(useKeyEffective), Optional.empty());
    UnitConverter unitConverter = createUnitConverterWithTotal(stream);

    EngineNumber convertedDelta = unitConverter.convert(amount, currentValue.getUnits());
    BigDecimal newAmount = currentValue.getValue().add(convertedDelta.getValue());
    EngineNumber outputWithUnits = new EngineNumber(newAmount, currentValue.getUnits());

    // Need to convert UseKey to Scope for setStream call since setStream requires scope for variable management
    setStreamFor(stream, outputWithUnits, Optional.empty(), Optional.of(useKeyEffective), true, Optional.of(amount.getUnits()));
  }

  @Override
  public void cap(String stream, EngineNumber amount, YearMatcher yearMatcher,
      String displaceTarget) {
    if (!getIsInRange(yearMatcher)) {
      return;
    }

    UnitConverter unitConverter = createUnitConverterWithTotal(stream);

    EngineNumber currentValueRaw = getStream(stream);
    EngineNumber currentValue = unitConverter.convert(currentValueRaw, "kg");

    // Calculate the converted maximum value, adding recharge volume if equipment units are used
    EngineNumber convertedMax;
    if (amount.hasEquipmentUnits()) {
      // For equipment units, convert to kg and add recharge volume on top
      EngineNumber amountInKg = unitConverter.convert(amount, "kg");
      EngineNumber rechargeVolume = RechargeVolumeCalculator.calculateRechargeVolume(
          scope,
          stateGetter,
          streamKeeper,
          this
      );
      BigDecimal totalWithRecharge = amountInKg.getValue().add(rechargeVolume.getValue());
      convertedMax = new EngineNumber(totalWithRecharge, "kg");
      
    } else {
      // For volume units, use as-is
      convertedMax = unitConverter.convert(amount, "kg");
    }

    BigDecimal changeAmountRaw = convertedMax.getValue().subtract(currentValue.getValue());
    BigDecimal changeAmount = changeAmountRaw.min(BigDecimal.ZERO);

    // Record units regardless of whether change is made
    Scope scope = this.scope;
    String application = scope.getApplication();
    String substance = scope.getSubstance();
    if (application == null || substance == null) {
      raiseNoAppOrSubstance("setting stream", " specified");
    }

    EngineNumber changeWithUnits = new EngineNumber(changeAmount, "kg");
    changeStreamWithoutReportingUnits(stream, changeWithUnits, null, null);

    handleDisplacement(stream, amount, changeAmount, displaceTarget);
  }

  @Override
  public void floor(String stream, EngineNumber amount, YearMatcher yearMatcher,
      String displaceTarget) {
    if (!getIsInRange(yearMatcher)) {
      return;
    }

    UnitConverter unitConverter = createUnitConverterWithTotal(stream);

    EngineNumber currentValueRaw = getStream(stream);
    EngineNumber currentValue = unitConverter.convert(currentValueRaw, "kg");

    // Calculate the converted minimum value, adding recharge volume if equipment units are used
    EngineNumber convertedMin;
    if (amount.hasEquipmentUnits()) {
      // For equipment units, convert to kg and add recharge volume on top
      EngineNumber amountInKg = unitConverter.convert(amount, "kg");
      EngineNumber rechargeVolume = RechargeVolumeCalculator.calculateRechargeVolume(
          scope,
          stateGetter,
          streamKeeper,
          this
      );
      BigDecimal totalWithRecharge = amountInKg.getValue().add(rechargeVolume.getValue());
      convertedMin = new EngineNumber(totalWithRecharge, "kg");
    } else {
      // For volume units, use as-is
      convertedMin = unitConverter.convert(amount, "kg");
    }

    BigDecimal changeAmountRaw = convertedMin.getValue().subtract(currentValue.getValue());
    BigDecimal changeAmount = changeAmountRaw.max(BigDecimal.ZERO);

    // Record units regardless of whether change is made
    Scope scope = this.scope;
    String application = scope.getApplication();
    String substance = scope.getSubstance();
    if (application == null || substance == null) {
      raiseNoAppOrSubstance("setting stream", " specified");
    }

    EngineNumber changeWithUnits = new EngineNumber(changeAmount, "kg");
    changeStreamWithoutReportingUnits(stream, changeWithUnits, null, null);

    handleDisplacement(stream, amount, changeAmount, displaceTarget);
  }

  @Override
  public void replace(EngineNumber amountRaw, String stream, String destinationSubstance,
      YearMatcher yearMatcher) {
    if (!getIsInRange(yearMatcher)) {
      return;
    }

    // Track the original user-specified units for the current substance
    Scope currentScope = scope;
    String application = currentScope.getApplication();
    String currentSubstance = currentScope.getSubstance();
    if (application == null || currentSubstance == null) {
      raiseNoAppOrSubstance("setting stream", " specified");
    }
    streamKeeper.setLastSpecifiedUnits(currentScope, amountRaw.getUnits());

    // Track the original user-specified units for the destination substance
    String lastUnits = amountRaw.getUnits();
    SimpleUseKey destKey = new SimpleUseKey(application, destinationSubstance);
    streamKeeper.setLastSpecifiedUnits(destKey, lastUnits);

    if (amountRaw.hasEquipmentUnits()) {
      // For equipment units, convert to units first, then handle each substance separately
      UnitConverter sourceUnitConverter = createUnitConverterWithTotal(stream);
      EngineNumber unitsToReplace = sourceUnitConverter.convert(amountRaw, "units");

      // Remove from source substance using source's initial charge
      EngineNumber sourceVolumeChange = sourceUnitConverter.convert(unitsToReplace, "kg");
      EngineNumber sourceAmountNegative = new EngineNumber(
          sourceVolumeChange.getValue().negate(),
          sourceVolumeChange.getUnits()
      );
      changeStreamWithoutReportingUnits(stream, sourceAmountNegative, null, null);

      // Add to destination substance using destination's initial charge
      Scope destinationScope = scope.getWithSubstance(destinationSubstance);
      Scope originalScope = scope;
      scope = destinationScope;
      UnitConverter destinationUnitConverter = createUnitConverterWithTotal(stream);
      scope = originalScope;

      EngineNumber destinationVolumeChange = destinationUnitConverter.convert(unitsToReplace, "kg");
      changeStreamWithoutReportingUnits(stream, destinationVolumeChange, null, destinationScope);
    } else {
      // For volume units, use the original logic
      UnitConverter unitConverter = createUnitConverterWithTotal(stream);
      EngineNumber amount = unitConverter.convert(amountRaw, "kg");

      EngineNumber amountNegative = new EngineNumber(amount.getValue().negate(), amount.getUnits());
      changeStreamWithoutReportingUnits(stream, amountNegative, null, null);

      Scope destinationScope = scope.getWithSubstance(destinationSubstance);
      changeStreamWithoutReportingUnits(stream, amount, null, destinationScope);
    }
  }

  @Override
  public List<EngineResult> getResults() {
    List<SubstanceInApplicationId> substances = streamKeeper.getRegisteredSubstances();
    EngineResultSerializer serializer = new EngineResultSerializer(this, stateGetter);

    return substances.stream()
        .map(substanceId -> {
          String application = substanceId.getApplication();
          String substance = substanceId.getSubstance();
          int year = currentYear;
          return serializer.getResult(new SimpleUseKey(application, substance), year);
        })
        .collect(Collectors.toList());
  }

  /**
   * Helper method to determine if a year matcher applies to current year.
   *
   * @param yearMatcher The year matcher to check
   * @return True if in range or no matcher provided
   */
  private boolean getIsInRange(YearMatcher yearMatcher) {
    return yearMatcher == null || yearMatcher.getInRange(currentYear);
  }

  /**
   * Handle displacement logic for cap and floor operations.
   *
   * @param stream The stream identifier being modified
   * @param amount The amount used for the operation
   * @param changeAmount The actual change amount in kg
   * @param displaceTarget Optional target for displaced amount
   */
  private void handleDisplacement(String stream, EngineNumber amount,
      BigDecimal changeAmount, String displaceTarget) {
    if (displaceTarget == null) {
      return;
    }

    EngineNumber displaceChange;

    if (amount.hasEquipmentUnits()) {
      // For equipment units, displacement should be unit-based, not volume-based
      UnitConverter currentUnitConverter = createUnitConverterWithTotal(stream);

      // Convert the volume change back to units in the original substance
      EngineNumber volumeChangeFlip = new EngineNumber(changeAmount.negate(), "kg");
      EngineNumber unitsChanged = currentUnitConverter.convert(volumeChangeFlip, "units");

      boolean isStream = STREAM_NAMES.contains(displaceTarget);
      if (isStream) {
        // Same substance, same stream - use volume displacement
        displaceChange = new EngineNumber(changeAmount.negate(), "kg");
        
        changeStreamWithoutReportingUnits(displaceTarget, displaceChange, null, null);
      } else {
        // Different substance - apply the same number of units to the destination substance
        Scope destinationScope = scope.getWithSubstance(displaceTarget);

        // Temporarily change scope to destination for unit conversion
        final Scope originalScope = scope;
        scope = destinationScope;
        UnitConverter destinationUnitConverter = createUnitConverterWithTotal(stream);

        // Convert units to destination substance volume using destination's initial charge
        EngineNumber destinationVolumeChange = destinationUnitConverter.convert(unitsChanged, "kg");
        displaceChange = new EngineNumber(destinationVolumeChange.getValue(), "kg");
        
        changeStreamWithoutReportingUnits(stream, displaceChange, null, destinationScope);

        // Restore original scope
        scope = originalScope;
      }
    } else {
      // For volume units, use volume-based displacement as before
      displaceChange = new EngineNumber(changeAmount.negate(), "kg");
      boolean isStream = STREAM_NAMES.contains(displaceTarget);

      if (isStream) {
        changeStreamWithoutReportingUnits(displaceTarget, displaceChange, null, null);
      } else {
        Scope destinationScope = scope.getWithSubstance(displaceTarget);
        changeStreamWithoutReportingUnits(stream, displaceChange, null, destinationScope);
      }
    }
  }

  /**
   * Change a stream value without reporting units to the last units tracking system.
   *
   * @param stream The stream identifier to modify
   * @param amount The amount to change the stream by
   * @param yearMatcher Matcher to determine if the change applies to current year
   * @param scope The scope in which to make the change
   */
  private void changeStreamWithoutReportingUnits(String stream, EngineNumber amount,
      YearMatcher yearMatcher, Scope scope) {
    if (!getIsInRange(yearMatcher)) {
      return;
    }

    EngineNumber currentValue = getStream(stream, Optional.ofNullable(scope), Optional.empty());
    UnitConverter unitConverter = createUnitConverterWithTotal(stream);

    EngineNumber convertedDelta = unitConverter.convert(amount, currentValue.getUnits());
    BigDecimal newAmount = currentValue.getValue().add(convertedDelta.getValue());
    BigDecimal newAmountBound = newAmount.max(BigDecimal.ZERO);
    
    // Warn when negative values are clamped to zero
    if (newAmount.compareTo(BigDecimal.ZERO) < 0) {
      StringBuilder warning = new StringBuilder();
      warning.append("WARNING: Negative stream value clamped to zero for stream '");
      warning.append(stream);
      warning.append("': ");
      warning.append(newAmount);
      warning.append(" ");
      warning.append(currentValue.getUnits());
      warning.append(" -> 0 ");
      warning.append(currentValue.getUnits());
      System.err.println(warning.toString());
    }
    
    EngineNumber outputWithUnits = new EngineNumber(newAmountBound, currentValue.getUnits());

    // Allow propagation but don't track units (since units tracking was handled by the caller)
    setStreamFor(stream, outputWithUnits, Optional.empty(), Optional.ofNullable(scope), true, Optional.empty());
  }

  /**
   * Creates a unit converter with total values initialized.
   *
   * @param stream The stream identifier to create converter for
   * @return A configured unit converter instance
   */
  private UnitConverter createUnitConverterWithTotal(String stream) {
    OverridingConverterStateGetter stateGetter =
        new OverridingConverterStateGetter(this.stateGetter);
    UnitConverter unitConverter = new UnitConverter(stateGetter);

    EngineNumber currentValue = getStream(stream);
    stateGetter.setTotal(stream, currentValue);

    boolean isSalesSubstream = "manufacture".equals(stream) || "import".equals(stream);
    if (isSalesSubstream) {
      EngineNumber initialCharge = getInitialCharge(stream);
      stateGetter.setAmortizedUnitVolume(initialCharge);
    }

    return unitConverter;
  }

  /**
   * Helper method to raise exception for missing application or substance.
   *
   * @param operation The operation being attempted
   * @param suffix Additional suffix for the error message (usually " specified")
   */
  private void raiseNoAppOrSubstance(String operation, String suffix) {
    ExceptionsGenerator.raiseNoAppOrSubstance(operation, suffix);
  }

  /**
   * Create a RecalcKit with this engine's dependencies.
   *
   * @return A RecalcKit containing this engine's streamKeeper, unitConverter, and stateGetter
   */
  private RecalcKit createRecalcKit() {
    return new RecalcKitBuilder()
        .setStreamKeeper(streamKeeper)
        .setUnitConverter(unitConverter)
        .setStateGetter(stateGetter)
        .build();
  }

  /**
   * Determine which value to use based on a branching value being zero.
   *
   * @param branchVal The value to branch on.
   * @param trueVal The value to use if the branch value is zero.
   * @param falseVal The value to use if the branch value is not zero.
   * @return The value based on branching.
   */
  private EngineNumber useIfZeroOrElse(EngineNumber branchVal, EngineNumber trueVal,
      EngineNumber falseVal) {
    boolean valueIsZero = isZero(branchVal);
    return valueIsZero ? trueVal : falseVal;
  }

  /**
   * Determine if the target is zero.
   *
   * @param target The number to check.
   * @return True if zero and false otherwise.
   */
  private boolean isZero(EngineNumber target) {
    return isZero(target.getValue());
  }

  /**
   * Determine if the target is zero.
   *
   * @param target The number to check.
   * @return True if zero and false otherwise.
   */
  private boolean isZero(BigDecimal target) {
    return target.compareTo(BigDecimal.ZERO) == 0;
  }

}<|MERGE_RESOLUTION|>--- conflicted
+++ resolved
@@ -547,13 +547,8 @@
 
     // Determine if recharge should be subtracted based on last specified units
     String lastUnits = streamKeeper.getLastSpecifiedUnits(scope);
-<<<<<<< HEAD
     boolean subtractRecharge = lastUnits == null || !lastUnits.startsWith("unit");    
 
-=======
-    boolean subtractRecharge = lastUnits == null || !lastUnits.startsWith("unit");
-    
->>>>>>> d1e687c0
     // Recalculate
     RecalcOperation operation = new RecalcOperationBuilder()
         .setSubtractRecharge(subtractRecharge)
@@ -691,13 +686,7 @@
       return;
     }
 
-<<<<<<< HEAD
-    UseKey useKeyEffective = useKey == null ? scope : useKey;    
-
-=======
     UseKey useKeyEffective = useKey == null ? scope : useKey;
-    
->>>>>>> d1e687c0
     EngineNumber currentValue = getStream(stream, Optional.of(useKeyEffective), Optional.empty());
     UnitConverter unitConverter = createUnitConverterWithTotal(stream);
 
