/**
 * Class responsible for managing / tracking substance streams.
 *
 * <p>State management object for storage and retrieval of substance data, stream
 * values, and associated parameterizations.</p>
 *
 * @license BSD-3-Clause
 */

package org.kigalisim.engine.state;

import java.math.BigDecimal;
import java.util.HashMap;
import java.util.List;
import java.util.Map;
import java.util.stream.Collectors;
import org.kigalisim.engine.number.EngineNumber;
import org.kigalisim.engine.number.UnitConverter;
import org.kigalisim.engine.recalc.SalesStreamDistribution;
import org.kigalisim.engine.recalc.SalesStreamDistributionBuilder;

/**
 * Class responsible for managing / tracking substance streams.
 *
 * <p>State management object for storage and retrieval of substance data, stream
 * values, and associated parameterizations.</p>
 */
public class StreamKeeper {

  private static final boolean CHECK_NAN_STATE = true;

  private final Map<String, StreamParameterization> substances;
  private final Map<String, EngineNumber> streams;
  private final OverridingConverterStateGetter stateGetter;
  private final UnitConverter unitConverter;

  /**
   * Create a new StreamKeeper instance.
   *
   * @param stateGetter Structure to retrieve state information
   * @param unitConverter Converter for handling unit transformations
   */
  public StreamKeeper(OverridingConverterStateGetter stateGetter, UnitConverter unitConverter) {
    this.substances = new HashMap<>();
    this.streams = new HashMap<>();
    this.stateGetter = stateGetter;
    this.unitConverter = unitConverter;
  }

  /**
   * Get all registered substance-application pairs.
   *
   * @return Array of substance identifiers
   */
  public List<SubstanceInApplicationId> getRegisteredSubstances() {
    return substances.keySet().stream()
        .map(key -> {
          String[] keyComponents = key.split("\t");
          return new SubstanceInApplicationId(keyComponents[0], keyComponents[1]);
        })
        .collect(Collectors.toList());
  }

  /**
   * Check if a substance exists for a key.
   *
   * @param useKey The key containing application and substance
   * @return true if the substance exists for the key
   */
  public boolean hasSubstance(UseKey useKey) {
    String key = getKey(useKey);
    return substances.get(key) != null;
  }

  /**
   * Ensure a substance exists for a key, creating it if needed.
   *
   * @param useKey The key containing application and substance
   */
  public void ensureSubstance(UseKey useKey) {
    String key = getKey(useKey);
    
    // Single HashMap lookup instead of hasSubstance() which does containsKey()
    if (substances.get(key) != null) {
      return;
    }

    substances.put(key, new StreamParameterization());

    // Sales: manufacture, import, recycle
    String manufactureKey = getKey(useKey, "manufacture");
    streams.put(manufactureKey, new EngineNumber(BigDecimal.ZERO, "kg"));
    String importKey = getKey(useKey, "import");
    streams.put(importKey, new EngineNumber(BigDecimal.ZERO, "kg"));
    String recycleKey = getKey(useKey, "recycle");
    streams.put(recycleKey, new EngineNumber(BigDecimal.ZERO, "kg"));

    // Consumption: count, conversion
    String consumptionKey = getKey(useKey, "consumption");
    streams.put(consumptionKey, new EngineNumber(BigDecimal.ZERO, "tCO2e"));

    // Population
    String equipmentKey = getKey(useKey, "equipment");
    streams.put(equipmentKey, new EngineNumber(BigDecimal.ZERO, "units"));
    String priorEquipmentKey = getKey(useKey, "priorEquipment");
    streams.put(priorEquipmentKey, new EngineNumber(BigDecimal.ZERO, "units"));
    String newEquipmentKey = getKey(useKey, "newEquipment");
    streams.put(newEquipmentKey, new EngineNumber(BigDecimal.ZERO, "units"));

    // Emissions
    String rechargeEmissionsKey = getKey(useKey, "rechargeEmissions");
    streams.put(rechargeEmissionsKey, new EngineNumber(BigDecimal.ZERO, "tCO2e"));
    String eolEmissionsKey = getKey(useKey, "eolEmissions");
    streams.put(eolEmissionsKey, new EngineNumber(BigDecimal.ZERO, "tCO2e"));
  }

  /**
   * Set the value for a specific stream using key.
   *
   * @param useKey The key containing application and substance
   * @param name The stream name
   * @param value The value to set
   */
  public void setStream(UseKey useKey, String name, EngineNumber value) {
    String key = getKey(useKey);
    ensureSubstanceOrThrow(key, "setStream");
    ensureStreamKnown(name);

    if (CHECK_NAN_STATE && value.getValue().toString().equals("NaN")) {
      String[] keyPieces = key.split("\t");
      String application = keyPieces.length > 0 ? keyPieces[0] : "";
      String substance = keyPieces.length > 1 ? keyPieces[1] : "";
      String pieces = String.join(" > ",
          "-".equals(application) ? "null" : application,
          "-".equals(substance) ? "null" : substance,
          name);
      throw new RuntimeException("Encountered NaN to be set for: " + pieces);
    }

    if (getIsSettingVolumeByUnits(name, value)) {
      setStreamForSalesWithUnits(useKey, name, value);
    } else if ("sales".equals(name)) {
      setStreamForSales(useKey, name, value);
    } else {
      setSimpleStream(useKey, name, value);
    }
  }

  /**
   * Get the value of a specific stream using key.
   *
   * @param useKey The key containing application and substance
   * @param name The stream name
   * @return The stream value
   */
  public EngineNumber getStream(UseKey useKey, String name) {
<<<<<<< HEAD
    String key = getKey(useKey);
    
    if (substances.get(key) == null) {
      String[] keyPieces = key.split("\t");
      String application = keyPieces.length > 0 ? keyPieces[0] : "";
      String substance = keyPieces.length > 1 ? keyPieces[1] : "";
      StringBuilder message = new StringBuilder();
      message.append("Not a known application substance pair in getStream: ");
      message.append("-".equals(application) ? "null" : application);
      message.append(", ");
      message.append("-".equals(substance) ? "null" : substance);
      throw new IllegalStateException(message.toString());
    }
    
=======
>>>>>>> 6a6270cf
    ensureStreamKnown(name);

    if ("sales".equals(name)) {
      EngineNumber manufactureAmountRaw = getStream(useKey, "manufacture");
      EngineNumber importAmountRaw = getStream(useKey, "import");
      EngineNumber recycleAmountRaw = getStream(useKey, "recycle");

      EngineNumber manufactureAmount = unitConverter.convert(manufactureAmountRaw, "kg");
      EngineNumber importAmount = unitConverter.convert(importAmountRaw, "kg");
      EngineNumber recycleAmount = unitConverter.convert(recycleAmountRaw, "kg");

      BigDecimal manufactureAmountValue = manufactureAmount.getValue();
      BigDecimal importAmountValue = importAmount.getValue();
      BigDecimal recycleAmountValue = recycleAmount.getValue();

      BigDecimal newTotal = manufactureAmountValue.add(importAmountValue).add(recycleAmountValue);

      return new EngineNumber(newTotal, "kg");
    } else {
<<<<<<< HEAD
      String streamKey = getKey(useKey, name);
      EngineNumber result = streams.get(streamKey);
      if (result == null) {
        throw new IllegalArgumentException("Unknown stream: " + name);
=======
      EngineNumber result = streams.get(getKey(useKey, name));
      if (result == null) {
        throwSubstanceMissing(
            "getStream",
            useKey.getApplication(),
            useKey.getSubstance()
        );
>>>>>>> 6a6270cf
      }
      return result;
    }
  }

  /**
   * Check if a stream exists for a key.
   *
   * @param useKey The key containing application and substance
   * @param name The stream name
   * @return true if the stream exists
   */
  public boolean isKnownStream(UseKey useKey, String name) {
    return streams.containsKey(getKey(useKey, name));
  }

  /**
   * Get a sales stream distribution for the given substance/application.
   *
   * <p>This method centralizes the logic for creating sales distributions by getting
   * the current manufacture and import values, determining their enabled status,
   * and building an appropriate distribution using the builder pattern.</p>
   *
   * @param useKey The key containing application and substance
   * @return A SalesStreamDistribution with appropriate percentages
   */
  public SalesStreamDistribution getDistribution(UseKey useKey) {
    EngineNumber manufactureValueRaw = getStream(useKey, "manufacture");
    EngineNumber importValueRaw = getStream(useKey, "import");

    EngineNumber manufactureValue = unitConverter.convert(manufactureValueRaw, "kg");
    EngineNumber importValue = unitConverter.convert(importValueRaw, "kg");

    boolean manufactureEnabled = hasStreamBeenEnabled(useKey, "manufacture");
    boolean importEnabled = hasStreamBeenEnabled(useKey, "import");

    return new SalesStreamDistributionBuilder()
        .setManufactureSales(manufactureValue)
        .setImportSales(importValue)
        .setManufactureEnabled(manufactureEnabled)
        .setImportEnabled(importEnabled)
        .build();
  }

  /**
   * Increment the year, updating populations and resetting internal params.
   */
  public void incrementYear() {
    // Move population
    for (String key : substances.keySet()) {
      String[] keyPieces = key.split("\t");
      String application = keyPieces[0];
      String substance = keyPieces[1];

      SimpleUseKey useKey = new SimpleUseKey(application, substance);
      EngineNumber equipment = getStream(useKey, "equipment");
      setStream(useKey, "priorEquipment", equipment);

      substances.get(key).resetInternals();
    }
  }

  /**
   * Set the greenhouse gas intensity for a key.
   *
   * @param useKey The key containing application and substance
   * @param newValue The new GHG intensity value
   */
  public void setGhgIntensity(UseKey useKey, EngineNumber newValue) {
    StreamParameterization parameterization = getParameterization(useKey);
    parameterization.setGhgIntensity(newValue);
  }

  /**
   * Set the energy intensity for a key.
   *
   * @param useKey The key containing application and substance
   * @param newValue The new energy intensity value
   */
  public void setEnergyIntensity(UseKey useKey, EngineNumber newValue) {
    StreamParameterization parameterization = getParameterization(useKey);
    parameterization.setEnergyIntensity(newValue);
  }

  /**
   * Get the greenhouse gas intensity for a key.
   *
   * @param useKey The key containing application and substance
   * @return The GHG intensity value
   */
  public EngineNumber getGhgIntensity(UseKey useKey) {
    String key = getKey(useKey);
    StreamParameterization parameterization = substances.get(key);
    if (parameterization == null) {
      throwSubstanceMissing(
          "getGhgIntensity",
          useKey.getApplication(),
          useKey.getSubstance()
      );
    }
    return parameterization.getGhgIntensity();
  }


  /**
   * Get the energy intensity for a key.
   *
   * @param useKey The key containing application and substance
   * @return The energy intensity value
   */
  public EngineNumber getEnergyIntensity(UseKey useKey) {
    String key = getKey(useKey);
    StreamParameterization parameterization = substances.get(key);
    if (parameterization == null) {
      throwSubstanceMissing(
          "getEnergyIntensity",
          useKey.getApplication(),
          useKey.getSubstance()
      );
    }
    return parameterization.getEnergyIntensity();
  }

  /**
   * Set the initial charge for a key's stream.
   *
   * @param useKey The key containing application and substance
   * @param substream The stream identifier ('manufacture' or 'import')
   * @param newValue The new initial charge value
   */
  public void setInitialCharge(UseKey useKey, String substream, EngineNumber newValue) {
    StreamParameterization parameterization = getParameterization(useKey);
    parameterization.setInitialCharge(substream, newValue);
  }

  /**
   * Get the initial charge for a key.
   *
   * @param useKey The key containing application and substance
   * @param substream The substream name
   * @return The initial charge value
   */
  public EngineNumber getInitialCharge(UseKey useKey, String substream) {
    StreamParameterization parameterization = getParameterization(useKey);
    return parameterization.getInitialCharge(substream);
  }

  /**
   * Set the recharge population percentage for a key.
   *
   * @param useKey The key containing application and substance
   * @param newValue The new recharge population value
   */
  public void setRechargePopulation(UseKey useKey, EngineNumber newValue) {
    StreamParameterization parameterization = getParameterization(useKey);
    parameterization.setRechargePopulation(newValue);
  }

  /**
   * Get the recharge population percentage for a key.
   *
   * @param useKey The key containing application and substance
   * @return The current recharge population value
   */
  public EngineNumber getRechargePopulation(UseKey useKey) {
    StreamParameterization parameterization = getParameterization(useKey);
    return parameterization.getRechargePopulation();
  }

  /**
   * Set the recharge intensity for a key.
   *
   * @param useKey The key containing application and substance
   * @param newValue The new recharge intensity value
   */
  public void setRechargeIntensity(UseKey useKey, EngineNumber newValue) {
    StreamParameterization parameterization = getParameterization(useKey);
    parameterization.setRechargeIntensity(newValue);
  }

  /**
   * Get the recharge intensity for a key.
   *
   * @param useKey The key containing application and substance
   * @return The current recharge intensity value
   */
  public EngineNumber getRechargeIntensity(UseKey useKey) {
    StreamParameterization parameterization = getParameterization(useKey);
    return parameterization.getRechargeIntensity();
  }

  /**
   * Set the recovery rate percentage for a key.
   *
   * @param useKey The key containing application and substance
   * @param newValue The new recovery rate value
   */
  public void setRecoveryRate(UseKey useKey, EngineNumber newValue) {
    StreamParameterization parameterization = getParameterization(useKey);
    parameterization.setRecoveryRate(newValue);
  }


  /**
   * Get the recovery rate percentage for a key.
   *
   * @param useKey The key containing application and substance
   * @return The current recovery rate value
   */
  public EngineNumber getRecoveryRate(UseKey useKey) {
    StreamParameterization parameterization = getParameterization(useKey);
    return parameterization.getRecoveryRate();
  }

  /**
   * Set the displacement rate percentage for a substance in an application.
   *
   * @param key The key containing application and substance for which displacement rate is to be set
   * @param newValue The new displacement rate value
   */
  public void setDisplacementRate(UseKey key, EngineNumber newValue) {
    StreamParameterization parameterization = getParameterization(key);
    parameterization.setDisplacementRate(newValue);
  }

  /**
   * Get the displacement rate percentage for a substance in an application.
   *
   * @param key The key containing application and substance for which displacement rate is to be retrieved
   * @return The current displacement rate value
   */
  public EngineNumber getDisplacementRate(UseKey key) {
    StreamParameterization parameterization = getParameterization(key);
    return parameterization.getDisplacementRate();
  }


  /**
   * Set the yield rate percentage for recycling for a key.
   *
   * @param useKey The key containing application and substance
   * @param newValue The new yield rate value
   */
  public void setYieldRate(UseKey useKey, EngineNumber newValue) {
    StreamParameterization parameterization = getParameterization(useKey);
    parameterization.setYieldRate(newValue);
  }


  /**
   * Get the yield rate percentage for recycling for a key.
   *
   * @param useKey The key containing application and substance
   * @return The current yield rate value
   */
  public EngineNumber getYieldRate(UseKey useKey) {
    StreamParameterization parameterization = getParameterization(useKey);
    return parameterization.getYieldRate();
  }


  /**
   * Set the retirement rate percentage for a key.
   *
   * @param useKey The key containing application and substance
   * @param newValue The new retirement rate value
   */
  public void setRetirementRate(UseKey useKey, EngineNumber newValue) {
    StreamParameterization parameterization = getParameterization(useKey);
    parameterization.setRetirementRate(newValue);
  }


  /**
   * Get the retirement rate percentage for a key.
   *
   * @param useKey The key containing application and substance
   * @return The current retirement rate value
   */
  public EngineNumber getRetirementRate(UseKey useKey) {
    StreamParameterization parameterization = getParameterization(useKey);
    return parameterization.getRetirementRate();
  }


  /**
   * Set the last specified units for a key.
   *
   * @param useKey The key containing application and substance
   * @param units The units to set
   */
  public void setLastSpecifiedUnits(UseKey useKey, String units) {
    String key = getKey(useKey);
    StreamParameterization parameterization = substances.get(key);
    if (parameterization == null) {
      throwSubstanceMissing(
          "setLastSpecifiedUnits",
          useKey.getApplication(),
          useKey.getSubstance()
      );
    }
    parameterization.setLastSpecifiedUnits(units);
  }


  /**
   * Get the last specified units for a key.
   *
   * @param useKey The key containing application and substance
   * @return The units string last used to specify a stream
   */
  public String getLastSpecifiedUnits(UseKey useKey) {
    StreamParameterization parameterization = getParameterization(useKey);
    return parameterization.getLastSpecifiedUnits();
  }

  /**
   * Check if a stream has ever been enabled (set to non-zero value).
   *
   * @param useKey The key containing application and substance
   * @param streamName The name of the stream to check
   * @return true if the stream has been enabled, false otherwise
   */
  public boolean hasStreamBeenEnabled(UseKey useKey, String streamName) {
    StreamParameterization parameterization = getParameterization(useKey);
    return parameterization.hasStreamBeenEnabled(streamName);
  }

  /**
   * Mark a stream as having been enabled (set to non-zero value).
   *
   * @param useKey The key containing application and substance
   * @param streamName The name of the stream to mark as enabled
   */
  public void markStreamAsEnabled(UseKey useKey, String streamName) {
    StreamParameterization parameterization = getParameterization(useKey);
    parameterization.markStreamAsEnabled(streamName);
  }

  /**
   * Retrieve parameterization for a specific key.
   *
   * <p>Verifies the existence of the substance and application combination
   * and returns the associated StreamParameterization object.</p>
   *
   * @param scope The key containing application and substance
   * @return The parameterization for the given key
   */
  private StreamParameterization getParameterization(UseKey scope) {
    String key = getKey(scope);
    StreamParameterization result = substances.get(key);
    if (result == null) {
      throwSubstanceMissing(
          "getParameterization",
          scope.getApplication(),
          scope.getSubstance()
      );
    }
    return result;
  }

  /**
   * Generate a key for a UseKey.
   *
   * @param useKey The UseKey to generate a key for
   * @return The generated key
   */
  private String getKey(UseKey useKey) {
    return useKey.getKey();
  }

  /**
   * Generate a stream key for a Scope and stream name.
   *
   * @param useKey The Scope to generate a key for
   * @param name The stream name
   * @return The generated stream key
   */
  private String getKey(UseKey useKey, String name) {
    StringBuilder keyBuilder = new StringBuilder();
    keyBuilder.append(getKey(useKey));
    keyBuilder.append("\t");
    keyBuilder.append(name != null ? name : "-");
    return keyBuilder.toString();
  }

  /**
   * Sets a simple stream by converting the provided value to the appropriate units and storing it
   * in the streams map with a key generated from the given parameters. If the converted value
   * is NaN, an exception is thrown indicating the source of the issue.
   *
   * @param useKey An instance of UseKey that helps determine stream-specific characteristics
   *               for generating the stream key.
   * @param name A string representing the name of the stream or parameter to be processed.
   * @param value An instance of EngineNumber that contains the numerical value to be converted
   *              and stored in the appropriate stream.
   */
  private void setSimpleStream(UseKey useKey, String name, EngineNumber value) {
    String unitsNeeded = getUnits(name);
    EngineNumber valueConverted = unitConverter.convert(value, unitsNeeded);

    if (CHECK_NAN_STATE && valueConverted.getValue().toString().equals("NaN")) {
      String key = getKey(useKey);
      String[] keyPieces = key.split("\t");
      String application = keyPieces.length > 0 ? keyPieces[0] : "";
      String substance = keyPieces.length > 1 ? keyPieces[1] : "";
      String pieces = String.join(" > ",
          "-".equals(application) ? "null" : application,
          "-".equals(substance) ? "null" : substance,
          name);
      throw new RuntimeException("Encountered NaN after conversion for: " + pieces);
    }

    String streamKey = getKey(useKey, name);
    streams.put(streamKey, valueConverted);
  }

  /**
   * Configures and sets the sales stream distribution for manufacturing and import
   * based on the provided key, name, and engine number value. The provided value
   * is converted to kilograms and further distributed according to pre-defined
   * distribution percentages.
   *
   * @param useKey A key object representing the context or identifier for the sales stream to be
   *               set.
   * @param name The name associated with the sales stream being configured.
   * @param value The engine number input value to be converted and distributed into manufacturing
   *              and import streams.
   */
  private void setStreamForSales(UseKey useKey, String name, EngineNumber value) {
    EngineNumber valueConverted = unitConverter.convert(value, "kg");
    BigDecimal amountKg = valueConverted.getValue();

    // Get distribution using centralized method
    SalesStreamDistribution distribution = getDistribution(useKey);

    BigDecimal manufacturePercent = distribution.getPercentManufacture();
    BigDecimal importPercent = distribution.getPercentImport();

    BigDecimal newManufactureAmount = amountKg.multiply(manufacturePercent);
    BigDecimal newImportAmount = amountKg.multiply(importPercent);

    EngineNumber manufactureAmountToSet = new EngineNumber(newManufactureAmount, "kg");
    EngineNumber importAmountToSet = new EngineNumber(newImportAmount, "kg");

    setSimpleStream(useKey, "manufacture", manufactureAmountToSet);
    setSimpleStream(useKey, "import", importAmountToSet);
  }

  /**
   * Sets the sales stream with units for a specific use key and name. This method
   * converts the initial charge and input value to specified units, validates the charge,
   * and updates the internal state to reflect the conversions. The resulting stream is then
   * stored with the corresponding key.
   *
   * @param useKey The identifier representing the context or use case for which the stream is being set.
   * @param name The name associated with the stream to be updated.
   * @param value The value to be converted and used for updating the stream, typically representing sales units.
   */
  private void setStreamForSalesWithUnits(UseKey useKey, String name, EngineNumber value) {
    OverridingConverterStateGetter overridingStateGetter = new OverridingConverterStateGetter(
        stateGetter
    );
    UnitConverter unitConverter = new UnitConverter(overridingStateGetter);

    EngineNumber initialCharge = getInitialCharge(useKey, name);
    if (initialCharge.getValue().compareTo(BigDecimal.ZERO) == 0) {
      throw new RuntimeException("Cannot set " + name + " stream with a zero initial charge.");
    }

    EngineNumber initialChargeConverted = unitConverter.convert(initialCharge, "kg / unit");
    overridingStateGetter.setAmortizedUnitVolume(initialChargeConverted);

    EngineNumber valueUnitsPlain = unitConverter.convert(value, "units");
    EngineNumber valueConverted = unitConverter.convert(valueUnitsPlain, "kg");

    // Set the stream directly to avoid recursion
    String streamKey = getKey(useKey, name);
    streams.put(streamKey, valueConverted);
  }

  /**
   * Verify that a substance exists for a key.
   *
   * @param key The key containing application and substance
   * @param context The context for error reporting
   * @throws IllegalStateException If the substance does not exist for the key
   */
<<<<<<< HEAD
  private void ensureSubstancePresent(UseKey key, String context) {
    if (key == null) {
      throw new IllegalStateException("Scope cannot be null in " + context);
    }
    
    // Single HashMap lookup instead of hasSubstance() which does containsKey()
    String keyString = getKey(key);
    if (substances.get(keyString) == null) {
      StringBuilder message = new StringBuilder();
      message.append("Not a known application substance pair in ");
      message.append(context);
      message.append(": ");
      message.append(key.getApplication());
      message.append(", ");
      message.append(key.getSubstance());
      throw new IllegalStateException(message.toString());
    }
  }


  private void ensureSubstancePresent(String key, String context) {
=======
  private void ensureSubstanceOrThrow(String key, String context) {
>>>>>>> 6a6270cf
    if (key == null) {
      throw new IllegalStateException("Key cannot be null in " + context);
    }
    if (!substances.containsKey(key)) {
      throwSubstanceMissing(context, key.split("\t")[0], key.split("\t")[1]);
    }
  }

  /**
   * Indicate that a substance / application was not found.
   *
   * <p>Throw an IllegalStateException when an unknown application-substance pair is encountered
   * in the specified context.</p>
   *
   * @param context the context in which the application-substance pair is unknown
   * @param application the name of the application being checked
   * @param substance the name of the substance being checked
   */
  private void throwSubstanceMissing(String context, String application, String substance) {
    StringBuilder message = new StringBuilder();
    message.append("Not a known application substance pair in ");
    message.append(context);
    message.append(": ");
    message.append(application);
    message.append(", ");
    message.append(substance);
    throw new IllegalStateException(message.toString());
  }

  /**
   * Verify that a stream name is valid.
   *
   * @param name The stream name to verify
   * @throws IllegalArgumentException If the stream name is not recognized
   */
  private void ensureStreamKnown(String name) {
    if (EngineConstants.getBaseUnits(name) == null) {
      throw new IllegalArgumentException("Unknown stream: " + name);
    }
  }

  /**
   * Get the base units for a stream.
   *
   * @param name The stream name
   * @return The base units for the stream
   */
  private String getUnits(String name) {
    ensureStreamKnown(name);
    return EngineConstants.getBaseUnits(name);
  }


  /**
   * Determine if the user is setting a sales component (manufacture / import / sales) by units.
   *
   * @param name The stream name
   * @param value The value to set
   * @return true if the user is setting a sales component by units and false otherwise
   */
  private boolean getIsSettingVolumeByUnits(String name, EngineNumber value) {
    boolean isSalesComponent = "manufacture".equals(name) || "import".equals(name)
                               || "sales".equals(name);
    boolean isUnits = value.getUnits().startsWith("unit");
    return isSalesComponent && isUnits;
  }


}<|MERGE_RESOLUTION|>--- conflicted
+++ resolved
@@ -154,23 +154,16 @@
    * @return The stream value
    */
   public EngineNumber getStream(UseKey useKey, String name) {
-<<<<<<< HEAD
     String key = getKey(useKey);
     
     if (substances.get(key) == null) {
-      String[] keyPieces = key.split("\t");
-      String application = keyPieces.length > 0 ? keyPieces[0] : "";
-      String substance = keyPieces.length > 1 ? keyPieces[1] : "";
-      StringBuilder message = new StringBuilder();
-      message.append("Not a known application substance pair in getStream: ");
-      message.append("-".equals(application) ? "null" : application);
-      message.append(", ");
-      message.append("-".equals(substance) ? "null" : substance);
-      throw new IllegalStateException(message.toString());
+      throwSubstanceMissing(
+          "getStream",
+          useKey.getApplication(),
+          useKey.getSubstance()
+      );
     }
     
-=======
->>>>>>> 6a6270cf
     ensureStreamKnown(name);
 
     if ("sales".equals(name)) {
@@ -190,12 +183,6 @@
 
       return new EngineNumber(newTotal, "kg");
     } else {
-<<<<<<< HEAD
-      String streamKey = getKey(useKey, name);
-      EngineNumber result = streams.get(streamKey);
-      if (result == null) {
-        throw new IllegalArgumentException("Unknown stream: " + name);
-=======
       EngineNumber result = streams.get(getKey(useKey, name));
       if (result == null) {
         throwSubstanceMissing(
@@ -203,7 +190,6 @@
             useKey.getApplication(),
             useKey.getSubstance()
         );
->>>>>>> 6a6270cf
       }
       return result;
     }
@@ -692,31 +678,7 @@
    * @param context The context for error reporting
    * @throws IllegalStateException If the substance does not exist for the key
    */
-<<<<<<< HEAD
-  private void ensureSubstancePresent(UseKey key, String context) {
-    if (key == null) {
-      throw new IllegalStateException("Scope cannot be null in " + context);
-    }
-    
-    // Single HashMap lookup instead of hasSubstance() which does containsKey()
-    String keyString = getKey(key);
-    if (substances.get(keyString) == null) {
-      StringBuilder message = new StringBuilder();
-      message.append("Not a known application substance pair in ");
-      message.append(context);
-      message.append(": ");
-      message.append(key.getApplication());
-      message.append(", ");
-      message.append(key.getSubstance());
-      throw new IllegalStateException(message.toString());
-    }
-  }
-
-
-  private void ensureSubstancePresent(String key, String context) {
-=======
   private void ensureSubstanceOrThrow(String key, String context) {
->>>>>>> 6a6270cf
     if (key == null) {
       throw new IllegalStateException("Key cannot be null in " + context);
     }
