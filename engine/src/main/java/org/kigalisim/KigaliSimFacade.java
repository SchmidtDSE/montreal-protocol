--- conflicted
+++ resolved
@@ -26,7 +26,6 @@
 import org.kigalisim.lang.program.ParsedProgram;
 import org.kigalisim.lang.program.ParsedScenario;
 import org.kigalisim.lang.program.ParsedSubstance;
-import org.kigalisim.util.EmulatedStringJoiner;
 
 /**
  * Entry point into the Kigali platform when used as a library.
@@ -231,77 +230,20 @@
       return "";
     }
 
-<<<<<<< HEAD
-    // Create header row
-    EmulatedStringJoiner headerJoiner = new EmulatedStringJoiner(",");
-    headerJoiner.add("scenario");
-    headerJoiner.add("trial");
-    headerJoiner.add("year");
-    headerJoiner.add("application");
-    headerJoiner.add("substance");
-    headerJoiner.add("manufacture");
-    headerJoiner.add("import");
-    headerJoiner.add("recycle");
-    headerJoiner.add("domesticConsumption");
-    headerJoiner.add("importConsumption");
-    headerJoiner.add("recycleConsumption");
-    headerJoiner.add("population");
-    headerJoiner.add("populationNew");
-    headerJoiner.add("rechargeEmissions");
-    headerJoiner.add("eolEmissions");
-    headerJoiner.add("energyConsumption");
-    headerJoiner.add("export");
-    headerJoiner.add("exportConsumption");
-    headerJoiner.add("importInitialChargeValue");
-    headerJoiner.add("importInitialChargeConsumption");
-    headerJoiner.add("importPopulation");
-    headerJoiner.add("exportInitialChargeValue");
-    headerJoiner.add("exportInitialChargeConsumption");
-
-    StringBuilder csvBuilder = new StringBuilder();
-    csvBuilder.append(headerJoiner.toString()).append("\n");
-
-    // Add data rows
-    for (EngineResult result : results) {
-      EmulatedStringJoiner rowJoiner = new EmulatedStringJoiner(",");
-      rowJoiner.add(result.getScenarioName());
-      rowJoiner.add(String.valueOf(result.getTrialNumber()));
-      rowJoiner.add(String.valueOf(result.getYear()));
-      rowJoiner.add(result.getApplication());
-      rowJoiner.add(result.getSubstance());
-      rowJoiner.add(result.getManufacture().getValue().toString());
-      rowJoiner.add(result.getImport().getValue().toString());
-      rowJoiner.add(result.getRecycle().getValue().toString());
-      rowJoiner.add(result.getDomesticConsumption().getValue().toString());
-      rowJoiner.add(result.getImportConsumption().getValue().toString());
-      rowJoiner.add(result.getRecycleConsumption().getValue().toString());
-      rowJoiner.add(result.getPopulation().getValue().toString());
-      rowJoiner.add(result.getPopulationNew().getValue().toString());
-      rowJoiner.add(result.getRechargeEmissions().getValue().toString());
-      rowJoiner.add(result.getEolEmissions().getValue().toString());
-      rowJoiner.add(result.getEnergyConsumption().getValue().toString());
-      rowJoiner.add(result.getExport().getValue().toString());
-      rowJoiner.add(result.getExportConsumption().getValue().toString());
-      rowJoiner.add(result.getTradeSupplement().getImportInitialChargeValue().getValue().toString());
-      rowJoiner.add(result.getTradeSupplement().getImportInitialChargeConsumption().getValue().toString());
-      rowJoiner.add(result.getTradeSupplement().getImportPopulation().getValue().toString());
-      rowJoiner.add(result.getTradeSupplement().getExportInitialChargeValue().getValue().toString());
-      rowJoiner.add(result.getTradeSupplement().getExportInitialChargeConsumption().getValue().toString());
-
-      csvBuilder.append(rowJoiner.toString()).append("\n");
-=======
     // Estimate capacity: header + (rows * estimated_chars_per_row)
-    // 13 decimal fields (15 chars each) + strings (~45) + integers (~6) + 19 overhead = ~265 chars per row
-    int estimatedCapacity = 300 + (results.size() * 265);
+    // With export fields: 21 decimal fields (15 chars each) + strings (~45) + integers (~6) + overhead = ~370 chars per row
+    int estimatedCapacity = 400 + (results.size() * 370);
     StringBuilder csvBuilder = new StringBuilder(estimatedCapacity);
 
-    // Create header row - direct append with commas
+    // Create header row - direct append with commas, including export fields
     csvBuilder.append("scenario,trial,year,application,substance,manufacture,import,recycle,")
               .append("domesticConsumption,importConsumption,recycleConsumption,population,")
               .append("populationNew,rechargeEmissions,eolEmissions,energyConsumption,")
-              .append("initialChargeValue,initialChargeConsumption,importNewPopulation\n");
-
-    // Add data rows - direct append with commas
+              .append("export,exportConsumption,importInitialChargeValue,")
+              .append("importInitialChargeConsumption,importPopulation,")
+              .append("exportInitialChargeValue,exportInitialChargeConsumption\n");
+
+    // Add data rows - direct append with commas, including export fields
     for (EngineResult result : results) {
       csvBuilder.append(result.getScenarioName()).append(',')
                 .append(result.getTrialNumber()).append(',')
@@ -319,10 +261,13 @@
                 .append(result.getRechargeEmissions().getValue()).append(',')
                 .append(result.getEolEmissions().getValue()).append(',')
                 .append(result.getEnergyConsumption().getValue()).append(',')
-                .append(result.getImportSupplement().getInitialChargeValue().getValue()).append(',')
-                .append(result.getImportSupplement().getInitialChargeConsumption().getValue()).append(',')
-                .append(result.getImportSupplement().getNewPopulation().getValue()).append('\n');
->>>>>>> 6a6270cf
+                .append(result.getExport().getValue()).append(',')
+                .append(result.getExportConsumption().getValue()).append(',')
+                .append(result.getTradeSupplement().getImportInitialChargeValue().getValue()).append(',')
+                .append(result.getTradeSupplement().getImportInitialChargeConsumption().getValue()).append(',')
+                .append(result.getTradeSupplement().getImportPopulation().getValue()).append(',')
+                .append(result.getTradeSupplement().getExportInitialChargeValue().getValue()).append(',')
+                .append(result.getTradeSupplement().getExportInitialChargeConsumption().getValue()).append('\n');
     }
 
     return csvBuilder.toString();
