--- conflicted
+++ resolved
@@ -1326,7 +1326,6 @@
 
 end simulations</code></pre>
         </details>
-
         <p>
           You can also download the complete case study implementation as a QTA file to use in the 
           editor. There are two options:
@@ -1340,11 +1339,7 @@
           </li>
         </ul>
         <p>
-<<<<<<< HEAD
           To use these files, open the <a href="/">editor</a> and click 
-=======
-          To use this file, open the <a href="/">editor</a> and click 
->>>>>>> 4942302a
           "Load File" at the top of the page. Then, select the downloaded QTA file.
         </p>
       </section>
